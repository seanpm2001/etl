--- conflicted
+++ resolved
@@ -77,7 +77,6 @@
 
 def clean_data(df: pd.DataFrame) -> pd.DataFrame:
     df = df.copy(deep=True)
-<<<<<<< HEAD
     # Making the units more obvious
     df["unit_of_measurement"] = (
         df["unit_of_measurement"]
@@ -127,26 +126,62 @@
     # There are some duplicates when sex is unknown so let's remove those rows
     df_tot = df_tot[df_tot["sex"] != "Unknown"]
 
-=======
-
-    # Splitting the data into that which has the totals and that which is disaggregated by mechanism
-    df_mech = df[df["dimension"] == "by mechanisms"]
-
-    df_mech = create_mechanism_df(df_mech)
-
-    df_tot = df[df["dimension"] == "Total"]
-
-    df_tot = create_total_df(df_tot)
-
-    df = pd.merge(df_mech, df_tot, how="outer", on=["country", "year"])
-
-    # Reconciling the variable names with previous aggregated version
-
-    df = df.rename(
-        columns={
-            "Both sexes_All ages_Rate per 100,000 population": "Rate per 100,000 population",
-            "Both sexes_All ages_Counts": "Counts",
-        }
+    # Make it more obvious what total age and total sex means
+
+    df_tot["age"] = df_tot["age"].map({"Total": "All ages"}, na_action="ignore").fillna(df_tot["age"])
+    df_tot["sex"] = df_tot["sex"].map({"Total": "Both sexes"}, na_action="ignore").fillna(df_tot["sex"])
+
+    df_tot = pivot_and_format_df(
+        df_tot,
+        drop_columns=["region", "subregion", "indicator", "dimension", "category", "source"],
+        pivot_index=["country", "year"],
+        pivot_values=["value"],
+        pivot_columns=["sex", "age", "unit_of_measurement"],
+    )
+    return df_tot
+
+
+def create_mechanism_df(df_mech: pd.DataFrame) -> pd.DataFrame:
+    """
+    Create the homicides by mechanism dataframe where we will have  homicides/homicide rate
+    disaggregated by mechanism (e.g. weapon)
+    """
+    # df_mech = df_mech.drop(columns=["region", "subregion", "indicator", "dimension", "source", "sex", "age"])
+    df_mech = df_mech.copy(deep=True)
+    df_mech["category"] = (
+        df_mech["category"]
+        .map({"Firearms or explosives - firearms": "Firearms", "Another weapon - sharp object": "Sharp object"})
+        .fillna(df_mech["category"])
+    )
+
+    # Make the table wider so we have a column for each mechanism
+    df_mech = pivot_and_format_df(
+        df_mech,
+        drop_columns=["region", "subregion", "indicator", "dimension", "source", "sex", "age"],
+        pivot_index=["country", "year"],
+        pivot_values=["value"],
+        pivot_columns=["category", "unit_of_measurement"],
+    )
+    df_mech = calculate_explosives_and_blunt_objects(df_mech)
+
+    return df_mech
+
+
+def calculate_explosives_and_blunt_objects(df: pd.DataFrame) -> pd.DataFrame:
+    """
+    Separate out the firearms and explosives variable to exclude firearms - so we can potentially show the full breakdowns on a stacked chart.
+    Same for sharp object and another weapon (which includes, sharp, blunt weapons and vehicles)
+    """
+
+    df["Explosives_Homicide count"] = df["Firearms or explosives_Homicide count"] - df["Firearms_Homicide count"]
+    df["Explosives_Homicides per 100,000 population"] = (
+        df["Firearms or explosives_Homicides per 100,000 population"] - df["Firearms_Homicides per 100,000 population"]
+    )
+    df["Another weapon_excl_sharp_Homicide count"] = (
+        df["Another weapon_Homicide count"] - df["Sharp object_Homicide count"]
+    )
+    df["Another weapon_excl_sharp_Homicides per 100,000 population"] = (
+        df["Another weapon_Homicides per 100,000 population"] - df["Sharp object_Homicides per 100,000 population"]
     )
 
     return df
@@ -177,7 +212,6 @@
     # There are some duplicates when sex is unknown so let's remove those rows
     df_tot = df_tot[df_tot["sex"] != "Unknown"]
 
->>>>>>> aab04177
     # Make it more obvious what total age and total sex means
 
     df_tot["age"] = df_tot["age"].map({"Total": "All ages"}, na_action="ignore").fillna(df_tot["age"])
@@ -213,30 +247,6 @@
         pivot_index=["country", "year"],
         pivot_values=["value"],
         pivot_columns=["category", "unit_of_measurement"],
-<<<<<<< HEAD
-    )
-    df_mech = calculate_explosives_and_blunt_objects(df_mech)
-
-    return df_mech
-
-
-def calculate_explosives_and_blunt_objects(df: pd.DataFrame) -> pd.DataFrame:
-    """
-    Separate out the firearms and explosives variable to exclude firearms - so we can potentially show the full breakdowns on a stacked chart.
-    Same for sharp object and another weapon (which includes, sharp, blunt weapons and vehicles)
-    """
-
-    df["Explosives_Homicide count"] = df["Firearms or explosives_Homicide count"] - df["Firearms_Homicide count"]
-    df["Explosives_Homicides per 100,000 population"] = (
-        df["Firearms or explosives_Homicides per 100,000 population"] - df["Firearms_Homicides per 100,000 population"]
-    )
-    df["Another weapon_excl_sharp_Homicide count"] = (
-        df["Another weapon_Homicide count"] - df["Sharp object_Homicide count"]
-    )
-    df["Another weapon_excl_sharp_Homicides per 100,000 population"] = (
-        df["Another weapon_Homicides per 100,000 population"] - df["Sharp object_Homicides per 100,000 population"]
-=======
->>>>>>> aab04177
     )
 
     return df_mech