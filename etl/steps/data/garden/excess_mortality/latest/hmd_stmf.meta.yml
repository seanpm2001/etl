all_sources:
  - source_hmd: &source-hmd
      name: HMD
      published_by:
        HMD. Human Mortality Database. Max Planck Institute for Demographic
        Research (Germany), University of California, Berkeley (USA), and French Institute
        for Demographic Studies (France). Available at www.mortality.org.
      url: https://www.mortality.org/Data/STMF
<<<<<<< HEAD
      date_accessed: "2023-02-28"
      publication_date: "2023-02-27"
=======
      date_accessed: "2023-03-28"
      publication_date: "2023-03-24"
>>>>>>> e0c368e2
      publication_year: 2023
      source_data_url: https://www.mortality.org/File/GetDocument/Public/STMF/Outputs/stmf.csv

all_licenses:
  - license_hmd: &license-hmd
      name: Creative Commons BY 4.0
      url: https://www.mortality.org/Data/UserAgreement

dataset:
  namespace: "excess_mortality"
  short_name: "hmd_stmf"
  title: Short-Term Mortality Fluctuations (HMD, 2023)
  description: |-
    In response to the COVID-19 pandemic, the HMD team decided to establish a new data resource: Short-term Mortality Fluctuations (STMF) data series. Objective and internationally comparable data are crucial to determine the effectiveness of different strategies used to address epidemics. Weekly death counts provide the most objective and comparable way of assessing the scale of short-term mortality elevations across countries and time. More details about this data project can be found in the recently published paper (https://www.nature.com/articles/s41597-021-01019-1).

    Before using the data, please consult the STMF Methodological Note (https://www.mortality.org/File/GetDocument/Public/STMF_DOC/STMFNote.pdf), which provides a more comprehensive description of this data project, including important aspects related to data collection and data processing. We also recommend that you read the STMF Metadata (https://www.mortality.org/File/GetDocument/Public/STMF_DOC/STMFmetadata.pdf). This document includes country-specific information about data availability, completeness, data sources, as well as specific features of included data.

    Data will be frequently updated and new countries will be added. Data are published under CC BY 4.0 license.

    For citing STMF data, please follow the HMD data citation guidelines (https://www.mortality.org/Research/CitationGuidelines).

    HMD provides an online STMF visualization toolkit (https://mpidr.shinyapps.io/stmortality).
  version: "latest"
  licenses:
    - *license-hmd
  sources:
    - *source-hmd

tables:
  hmd_stmf:
    variables:
      entity:
        description: "Country, nation or region name."
      week:
        description: "Week number."
      age:
        description: "Age group."
      _2010:
        unit: ""
        description: "The reported number of weekly deaths from all causes for all ages in 2010."
      _2011:
        unit: ""
        description: "The reported number of weekly deaths from all causes for all ages in 2011."
      _2012:
        unit: ""
        description: "The reported number of weekly deaths from all causes for all ages in 2012."
      _2013:
        unit: ""
        description: "The reported number of weekly deaths from all causes for all ages in 2013."
      _2014:
        unit: ""
        description: "The reported number of weekly deaths from all causes for all ages in 2014."
      _2015:
        unit: ""
        description: "The reported number of weekly deaths from all causes for all ages in 2015."
      _2016:
        unit: ""
        description: "The reported number of weekly deaths from all causes for all ages in 2016."
      _2017:
        unit: ""
        description: "The reported number of weekly deaths from all causes for all ages in 2017."
      _2018:
        unit: ""
        description: "The reported number of weekly deaths from all causes for all ages in 2018."
      _2019:
        unit: ""
        description: "The reported number of weekly deaths from all causes for all ages in 2019."
      _2020:
        unit: ""
        description: "The reported number of weekly deaths from all causes for all ages in 2020."
      _2021:
        unit: ""
        description: "The reported number of weekly deaths from all causes for all ages in 2021."
      _2022:
        unit: ""
        description: "The reported number of weekly deaths from all causes for all ages in 2022."
      _2023:
        unit: ""
        description: "The reported number of weekly deaths from all causes for all ages in 2023."<|MERGE_RESOLUTION|>--- conflicted
+++ resolved
@@ -6,13 +6,8 @@
         Research (Germany), University of California, Berkeley (USA), and French Institute
         for Demographic Studies (France). Available at www.mortality.org.
       url: https://www.mortality.org/Data/STMF
-<<<<<<< HEAD
-      date_accessed: "2023-02-28"
-      publication_date: "2023-02-27"
-=======
       date_accessed: "2023-03-28"
       publication_date: "2023-03-24"
->>>>>>> e0c368e2
       publication_year: 2023
       source_data_url: https://www.mortality.org/File/GetDocument/Public/STMF/Outputs/stmf.csv
 
