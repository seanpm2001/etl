dataset:
  title: Air Transport CO2 Emissions
<<<<<<< HEAD
  description: The OECD Air Transport CO2 Emissions database includes annual, quarterly, and monthly information on
    CO2 emissions related to commercial passenger, freight, and general aviation flights,
    on both a territory and a residence basis, for 186 countries. These CO2 emissions
    are estimated by the OECD, based on a consistent methodology across countries.

    OECD database is updated by the end of the first month of each quarter with new data from the previous quarter.
=======
  description: This database includes annual, quarterly, and monthly information on
    CO2 emissions related to commercial passenger, freight, and general aviation flights,
    on both a territory and a residence basis, for 186 countries. These CO2 emissions
    are estimated by the OECD, based on a consistent methodology across countries.
>>>>>>> bf2dadaa
  licenses:
  - name: Creative Commons BY 4.0
    url: https://www.oecd.org/termsandconditions/#:~:text=You%20must%20give%20appropriate%20credit,(accessed%20on%20(date)).
  sources:
    name: Clarke et al. (2022)
    published_by: "Clarke, D., et al. (2022), CO2 Emissions from air transport: A near-real-time global database for policy analysis, OECD Statistics Working Papers, No. 2022/04, OECD Publishing, Paris, https://doi.org/10.1787/ecc9f16b-en."
    url: https://stats.oecd.org/Index.aspx?DataSetCode=AIRTRANS_CO2#
    date_accessed: '2023-05-18'
    publication_date: January 2023
    publication_year: 2023
tables:
  co2_air_transport:
    variables:
      africa:
        title: Africa
        unit: tonnes
        short_unit: t
        display:
          numDecimalPlaces: 0
      asia:
        title: Asia
        unit: tonnes
        short_unit: t
        display:
          numDecimalPlaces: 0
      europe:
        title: Europe
        unit: tonnes
        short_unit: t
        display:
          numDecimalPlaces: 0
      north_america:
        title: North America
        unit: tonnes
        short_unit: t
        display:
          numDecimalPlaces: 0
      oceania:
        title: Oceania
        unit: tonnes
        short_unit: t
        display:
          numDecimalPlaces: 0
      south_america:
        title: South America
        unit: tonnes
        short_unit: t
        display:
          numDecimalPlaces: 0
      world:
        title: World
<<<<<<< HEAD
        unit: tonnes
        short_unit: t
        display:
          numDecimalPlaces: 0
=======
        short_unit: 'tonnes'
        unit: 't'
>>>>>>> bf2dadaa
      ter_dom_a:
        title: Annual CO2 emissions from domestic aviation
        unit: tonnes
        short_unit: t
        display:
          numDecimalPlaces: 0
      ter_int_a:
        title: Annual CO2 emissions from international aviation
        unit: tonnes
        short_unit: t
        display:
          numDecimalPlaces: 0
      per_capita_ter_dom_a:
        title: Per capita CO2 emissions from domestic aviation
        unit: pounds
        short_unit: lb
        display:
          numDecimalPlaces: 0
      per_capita_ter_int_a:
        title: Per capita CO2 emissions from international aviation
        unit: pounds
        short_unit: lb
        display:
          numDecimalPlaces: 0
      int_inb_out_per_capita:
<<<<<<< HEAD
        title: Per capita CO2 emissions from international flights, international tourism-adjusted
=======
        title: Per capita CO2 emissions from international flights, international
          tourism-adjusted
        unit: pounds
        short_unit: lb
        display:
          numDecimalPlaces: 0
      int_inb_out:
        title: CO2 emissions from international flights, international tourism-adjusted
>>>>>>> bf2dadaa
        unit: pounds
        short_unit: lb
        display:
          numDecimalPlaces: 0
      int_inb_out_tot:
        title: CO2 emissions from international flights, international tourism-adjusted
        unit: pounds
        short_unit: lb
        display:
          numDecimalPlaces: 0
      ter_dom_m:
        title: Monthly CO2 emissions from domestic aviation
        unit: tonnes
        short_unit: t
        display:
          numDecimalPlaces: 0
          zeroDay: '2019-01-01'
          yearIsDay: true
      january:
        title: January
        unit: tonnes
        short_unit: t
        display:
          numDecimalPlaces: 0
      february:
        title: February
        unit: tonnes
        short_unit: t
        display:
          numDecimalPlaces: 0
      march:
        title: March
        unit: tonnes
        short_unit: t
        display:
          numDecimalPlaces: 0
      april:
        title: April
        unit: tonnes
        short_unit: t
        display:
          numDecimalPlaces: 0
      may:
        title: May
        unit: tonnes
        short_unit: t
        display:
          numDecimalPlaces: 0
      june:
        title: June
        unit: tonnes
        short_unit: t
        display:
          numDecimalPlaces: 0
      july:
        title: July
        unit: tonnes
        short_unit: t
        display:
          numDecimalPlaces: 0
      august:
        title: August
        unit: tonnes
        short_unit: t
        display:
          numDecimalPlaces: 0
      september:
        title: September
        unit: tonnes
        short_unit: t
        display:
          numDecimalPlaces: 0
      october:
        title: October
        unit: tonnes
        short_unit: t
        display:
          numDecimalPlaces: 0
      november:
        title: November
        unit: tonnes
        short_unit: t
        display:
          numDecimalPlaces: 0
      december:
        title: December
        unit: tonnes
        short_unit: t
        display:
          numDecimalPlaces: 0
      ter_int_m:
        title: Monthly CO2 emissions from international aviation
        unit: tonnes
        short_unit: t
        display:
          numDecimalPlaces: 0
          zeroDay: '2019-01-01'
          yearIsDay: true<|MERGE_RESOLUTION|>--- conflicted
+++ resolved
@@ -1,18 +1,9 @@
 dataset:
   title: Air Transport CO2 Emissions
-<<<<<<< HEAD
-  description: The OECD Air Transport CO2 Emissions database includes annual, quarterly, and monthly information on
-    CO2 emissions related to commercial passenger, freight, and general aviation flights,
-    on both a territory and a residence basis, for 186 countries. These CO2 emissions
-    are estimated by the OECD, based on a consistent methodology across countries.
-
-    OECD database is updated by the end of the first month of each quarter with new data from the previous quarter.
-=======
   description: This database includes annual, quarterly, and monthly information on
     CO2 emissions related to commercial passenger, freight, and general aviation flights,
     on both a territory and a residence basis, for 186 countries. These CO2 emissions
     are estimated by the OECD, based on a consistent methodology across countries.
->>>>>>> bf2dadaa
   licenses:
   - name: Creative Commons BY 4.0
     url: https://www.oecd.org/termsandconditions/#:~:text=You%20must%20give%20appropriate%20credit,(accessed%20on%20(date)).
@@ -64,15 +55,8 @@
           numDecimalPlaces: 0
       world:
         title: World
-<<<<<<< HEAD
-        unit: tonnes
-        short_unit: t
-        display:
-          numDecimalPlaces: 0
-=======
         short_unit: 'tonnes'
         unit: 't'
->>>>>>> bf2dadaa
       ter_dom_a:
         title: Annual CO2 emissions from domestic aviation
         unit: tonnes
@@ -85,6 +69,10 @@
         short_unit: t
         display:
           numDecimalPlaces: 0
+      population:
+        title: Population
+        unit: ''
+        short_unit: ''
       per_capita_ter_dom_a:
         title: Per capita CO2 emissions from domestic aviation
         unit: pounds
@@ -98,9 +86,6 @@
         display:
           numDecimalPlaces: 0
       int_inb_out_per_capita:
-<<<<<<< HEAD
-        title: Per capita CO2 emissions from international flights, international tourism-adjusted
-=======
         title: Per capita CO2 emissions from international flights, international
           tourism-adjusted
         unit: pounds
@@ -108,13 +93,6 @@
         display:
           numDecimalPlaces: 0
       int_inb_out:
-        title: CO2 emissions from international flights, international tourism-adjusted
->>>>>>> bf2dadaa
-        unit: pounds
-        short_unit: lb
-        display:
-          numDecimalPlaces: 0
-      int_inb_out_tot:
         title: CO2 emissions from international flights, international tourism-adjusted
         unit: pounds
         short_unit: lb
@@ -126,8 +104,6 @@
         short_unit: t
         display:
           numDecimalPlaces: 0
-          zeroDay: '2019-01-01'
-          yearIsDay: true
       january:
         title: January
         unit: tonnes
@@ -205,6 +181,4 @@
         unit: tonnes
         short_unit: t
         display:
-          numDecimalPlaces: 0
-          zeroDay: '2019-01-01'
-          yearIsDay: true+          numDecimalPlaces: 0