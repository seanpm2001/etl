definitions:
  deaths_included: |-
    Deaths of combatants and civilians due to fighting are included.

  conflict_type: |-
    <% if conflict_type == "all" %>
    An ongoing armed conflict is a disagreement between organized groups, or between one organized group and civilians, that causes at least 25 deaths during a year.
    <% elif conflict_type == "interstate" %>
    An interstate conflict is a conflict between states that causes at least 25 deaths during a year.
    <% elif conflict_type == "intrastate" %>
    An intrastate conflict is a conflict between a state and a non-state armed group that causes at least 25 deaths during a year.
    <% elif conflict_type == "intrastate (internationalized)" %>
    An internationalized intrastate conflict is a conflict between a state and a non-state armed group, with involvement of a foreign state, that causes at least 25 deaths during a year.
    <% elif conflict_type == "intrastate (non-internationalized)" %>
    A non-internationalized intrastate conflict is a conflict between a state and a non-state armed group, without involvement of a foreign state, that causes at least 25 deaths during a year.
    <% elif conflict_type == "non-state conflict" %>
    A non-state conflict is a conflict between non-state armed groups that causes at least 25 deaths during a year.
    <% elif conflict_type == "one-sided violence" %>
    One-sided violence is the use of armed force by a state or non-state armed group against civilians that causes at least 25 deaths during a year.
    <% endif %>

  conflict_type_estimate: |-
    <% if conflict_type == "all" %>
    The << estimate >> estimate of the number of deaths in all ongoing armed conflicts in each year. This includes interstate, intrastate, extrasystemic, and non-state conflicts, as well as one-sided violence.
    <% elif conflict_type == "interstate" %>
    The << estimate >> estimate of the number of deaths in ongoing interstate conflicts in each year.
    <% elif conflict_type == "intrastate" %>
    The << estimate >> estimate of the number of deaths in ongoing intrastate conflicts in each year.
    <% elif conflict_type == "intrastate (internationalized)" %>
    The << estimate >> estimate of the number of deaths in ongoing internationalized intrastate conflicts in each year.
    <% elif conflict_type == "intrastate (non-internationalized)" %>
    The << estimate >> estimate of the number of deaths in ongoing non-internationalized intrastate conflicts in each year.
    <% elif conflict_type == "non-state conflict" %>
    The << estimate >> estimate of the number of deaths in ongoing non-state conflicts in each year.
    <% elif conflict_type == "one-sided violence" %>
    The << estimate >> estimate of the number of deaths in conflicts of one-sided violence in each year.
    <% endif %>

  ongoing_conflicts: |-
    <% if conflict_type == "all" %>
    The number of all ongoing armed conflicts in each year. This includes interstate, intrastate, extrasystemic, and non-state conflicts, as well as one-sided violence.
    <% elif conflict_type == "interstate" %>
    The number of ongoing interstate conflicts in each year.
    <% elif conflict_type == "intrastate" %>
    The number of ongoing intrastate conflicts in each year.
    <% elif conflict_type == "intrastate (internationalized)" %>
    The number of ongoing internationalized intrastate conflicts in each year.
    <% elif conflict_type == "intrastate (non-internationalized)" %>
    The number of ongoing non-internationalized intrastate conflicts in each year.
    <% elif conflict_type == "extrasystemic" %>
    The number of ongoing extrasystemic conflicts in each year.
    <% elif conflict_type == "non-state conflict" %>
    The number of non-state conflicts in each year.
    <% elif conflict_type == "one-sided violence" %>
    The number of conflicts of one-sided violence in each year.
    <% endif %>

  new_conflicts: |-
    <% if conflict_type == "all" %>
    The number of new armed conflicts in each year. This includes interstate, intrastate, extrasystemic, and non-state conflicts, as well as one-sided violence.

    A new armed conflict is a disagreement between organized groups, or between one organized group and civilians, that causes at least 25 deaths during a year for the first time.
    <% elif conflict_type == "interstate" %>
    The number of new interstate conflicts in each year.

    A new interstate conflict is a conflict between states that causes at least 25 deaths during a year for the first time.
    <% elif conflict_type == "intrastate" %>
    The number of new intrastate conflicts in each year.

    A new intrastate conflict is a conflict between a state and a non-state armed group that causes at least 25 deaths during a year for the first time.
    <% elif conflict_type == "intrastate (internationalized)" %>
    The number of new internationalized intrastate conflicts in each year.

    A new internationalized intrastate conflict is a conflict between a state and a non-state armed group, with involvement of a foreign state, that causes at least 25 deaths during a year for the first time. We also only count an internationalized intrastate conflict as new when the conflict overall started that year, not if it became internationalized.
    <% elif conflict_type == "intrastate (non-internationalized)" %>
    The number of new non-internationalized intrastate conflicts in each year.

    A new non-internationalized intrastate conflict is a conflict between a state and a non-state armed group, without involvement of a foreign state, that causes at least 25 deaths during a year for the first time. We also only count a non-internationalized intrastate conflict as new when the conflict overall started that year, not if it stopped being internationalized.
    <% elif conflict_type == "extrasystemic" %>
    The number of new extrasystemic conflicts in each year.

    A new extrasystemic conflict is a conflict between a state and a non-state armed group outside its territory that causes at least 25 deaths during a year for the first time.
    <% elif conflict_type == "non-state conflict" %>
    The number of new non-state conflicts in each year.

    A new non-state conflict is a conflict between non-state armed groups that causes at least 25 deaths during a year for the first time.
    <% elif conflict_type == "one-sided violence" %>
    The number of new conflicts of one-sided violence in each year.

    New one-sided violence is the use of armed force by a state or non-state armed group against civilians that causes at least 25 deaths during a year for the first time.
    <% endif %>


dataset:
  title: History of war (UCDP, 2023)
  description: |-
    This dataset provides information on armed conflicts, using data from the UCDP Georeferenced Event Dataset (version 23.1), the UCDP/PRIO Armed Conflict Dataset (version 23.1), and the UCDP Battle-Related Deaths Dataset (version 23.1).

<<<<<<< HEAD
    Regions: The regions are defined based on Gleditsch and Ward codes (GWno). Find complete mapping at
    http://ksgleditsch.com/data/iisystem.dat (states) and http://ksgleditsch.com/data/microstatessystem.dat (micro-states)

      • Americas: 2-199

      • Europe: 200-399
=======
    We aggregate the UCDP Georeferenced Event Dataset up to the year and world (region) to identify all conflict deaths, non-state conflicts, and one-sided violence.
>>>>>>> dbb99c03

    We use the UCDP/PRIO Armed Conflict Dataset to identify state-based conflicts: interstate, intrastate (all, internationalized, and non-internationalized), and extrasystemic.

    We use the UCDP Battle-Related Deaths Dataset to link deaths in the Georeferenced Event Dataset to types of state-based conflicts in the UCDP/PRIO Armed Conflict Dataset.

<<<<<<< HEAD
      • Asia and Oceania: 700-999
=======
    We combine these datasets to provide information on the number of ongoing and new conflicts, the number of ongoing and new conflict types, as well as the number of deaths in ongoing conflicts and conflict types.
>>>>>>> dbb99c03

    Deaths of combatants and civilians due to fighting are included.

    We use the world regions as defined by UCDP/PRIO: Africa, Americas, Asia, Europe, and Middle East.

    You can find more information about the data in our article:"

    This dataset contains information on armed conflicts - state, non-state and one-sided conflicts, in the period of 1989 and 2022.

tables:
  ucdp:
    variables:
      number_deaths_ongoing_conflicts:
        title: Number of deaths in ongoing conflicts (best estimate)
        unit: deaths
        description: |-
          <% set estimate = "best" %>

          {definitions.conflict_type_estimate}

          {definitions.conflict_type}

          {definitions.deaths_included}
        display:
          numDecimalPlaces: 0
        presentation:
          grapher_config:
            selectedEntityNames:
              - Africa
              - Americas
              - Asia and Oceania
              - Europe
              - Middle East
      number_deaths_ongoing_conflicts_high:
        title: Number of deaths in ongoing conflicts (high estimate)
        unit: deaths
        description: |-
          <% set estimate = "high" %>
          {definitions.conflict_type_estimate}

          {definitions.conflict_type}

          {definitions.deaths_included}
        display:
          numDecimalPlaces: 0
        presentation:
          grapher_config:
            selectedEntityNames:
              - Africa
              - Americas
              - Asia and Oceania
              - Europe
              - Middle East
      number_deaths_ongoing_conflicts_low:
        title: Number of deaths in ongoing conflicts (low estimate)
        unit: deaths
        description: |-
          <% set estimate = "low" %>
          {definitions.conflict_type_estimate}

          {definitions.conflict_type}

          {definitions.deaths_included}
        display:
          numDecimalPlaces: 0
        presentation:
          grapher_config:
            selectedEntityNames:
              - Africa
              - Americas
              - Asia and Oceania
              - Europe
              - Middle East

      number_ongoing_conflicts:
        title: Number of ongoing conflicts
        unit: deaths
        description: |-
          {definitions.ongoing_conflicts}

          {definitions.conflict_type}

          We count a conflict as ongoing in a region even if the conflict is also ongoing in other regions. The sum across all regions can therefore be higher than the total number of ongoing conflicts.
        display:
          numDecimalPlaces: 0
        presentation:
          grapher_config:
            selectedEntityNames:
              - Africa
              - Americas
              - Asia and Oceania
              - Europe
              - Middle East
      number_new_conflicts:
        title: Number of new conflicts
        unit: deaths
        description: |-
          {definitions.new_conflicts}

          We only count a conflict as new when the conflict overall started that year, not if it became active again.

          We count a conflict as new in a region even if the conflict started earlier or at the same time in another region. The sum across all regions can therefore be higher than the total number of new conflicts.
        display:
          numDecimalPlaces: 0
        presentation:
          grapher_config:
            selectedEntityNames:
              - Africa
              - Americas
              - Asia and Oceania
              - Europe
              - Middle East<|MERGE_RESOLUTION|>--- conflicted
+++ resolved
@@ -96,34 +96,36 @@
   description: |-
     This dataset provides information on armed conflicts, using data from the UCDP Georeferenced Event Dataset (version 23.1), the UCDP/PRIO Armed Conflict Dataset (version 23.1), and the UCDP Battle-Related Deaths Dataset (version 23.1).
 
-<<<<<<< HEAD
-    Regions: The regions are defined based on Gleditsch and Ward codes (GWno). Find complete mapping at
-    http://ksgleditsch.com/data/iisystem.dat (states) and http://ksgleditsch.com/data/microstatessystem.dat (micro-states)
+    We aggregate the UCDP Georeferenced Event Dataset up to the year and world (region) to identify all conflict deaths, non-state conflicts, and one-sided violence.
+
+    We use the UCDP/PRIO Armed Conflict Dataset to identify state-based conflicts: interstate, intrastate (all, internationalized, and non-internationalized), and extrasystemic.
+
+    We use the UCDP Battle-Related Deaths Dataset to link deaths in the Georeferenced Event Dataset to types of state-based conflicts in the UCDP/PRIO Armed Conflict Dataset.
+
+    We combine these datasets to provide information on the number of ongoing and new conflicts, the number of ongoing and new conflict types, as well as the number of deaths in ongoing conflicts and conflict types.
+
+    Deaths of combatants and civilians due to fighting are included.
+
+    The Georeferenced Event Dataset has been extracted from the UCDP systems at a certaian point in time. However, the UCDP team works with the data all year round, including revisions and updates. Therefore, their dashboard
+    might show slightly more up-to-date data, which sometimes result in minor discrepancies in the data.
+
+    We use the world regions as defined by UCDP/PRIO: Africa, Americas, Asia, Europe, and Middle East. These are defined based on Gleditsch and Ward codes. Find complete mapping at
+    http://ksgleditsch.com/data/iisystem.dat (states) and http://ksgleditsch.com/data/microstatessystem.dat (micro-states):
 
       • Americas: 2-199
 
       • Europe: 200-399
-=======
-    We aggregate the UCDP Georeferenced Event Dataset up to the year and world (region) to identify all conflict deaths, non-state conflicts, and one-sided violence.
->>>>>>> dbb99c03
-
-    We use the UCDP/PRIO Armed Conflict Dataset to identify state-based conflicts: interstate, intrastate (all, internationalized, and non-internationalized), and extrasystemic.
-
-    We use the UCDP Battle-Related Deaths Dataset to link deaths in the Georeferenced Event Dataset to types of state-based conflicts in the UCDP/PRIO Armed Conflict Dataset.
-
-<<<<<<< HEAD
+
+      • Africa: 400-626
+
+      • Middle East: 630-699
+
       • Asia and Oceania: 700-999
-=======
-    We combine these datasets to provide information on the number of ongoing and new conflicts, the number of ongoing and new conflict types, as well as the number of deaths in ongoing conflicts and conflict types.
->>>>>>> dbb99c03
-
-    Deaths of combatants and civilians due to fighting are included.
-
-    We use the world regions as defined by UCDP/PRIO: Africa, Americas, Asia, Europe, and Middle East.
-
-    You can find more information about the data in our article:"
+
+    You can find more information about the data in our article: [To be published]
 
     This dataset contains information on armed conflicts - state, non-state and one-sided conflicts, in the period of 1989 and 2022.
+
 
 tables:
   ucdp:
