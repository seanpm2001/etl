from typing import List

import pandas as pd
import pyarrow.compute as pc
from owid.catalog import Dataset, Table, TableMeta
from owid.catalog.utils import underscore_table
from owid.walden import Catalog as WaldenCatalog
from pyarrow import feather

from etl.steps.data.converters import convert_walden_metadata


def clean_data(df: pd.DataFrame) -> pd.DataFrame:

    df = df.rename(
        columns={
            "location_name": "country",
            "location": "country",
            "val": "value",
            "measure_name": "measure",
            "sex_name": "sex",
            "age_name": "age",
            "cause_name": "cause",
            "metric_name": "metric",
        },
        errors="ignore",
    )
    df = df.drop(
        columns=["measure_id", "location_id", "sex_id", "age_id", "cause_id", "metric_id", "upper", "lower"],
        errors="ignore",
    )
    df = df.astype(
        {
            "measure": "category",
            "country": "category",
            "sex": "category",
            "age": "category",
            "cause": "category",
            "metric": "category",
            "year": "category",
            "value": "float32",
        }
    )
    df = df = df.drop(df[(df.measure.isin(["Prevalence", "Incidence"])) & (df.metric == "Percent")].index)
    # df = df.groupby(["measure", "sex", "cause", "metric"])
    return df


def read_and_clean_data(local_file: str) -> pd.DataFrame:
    """Reading the entire data at once and cleaning consumes too much memory (drop_duplicates
    is the culprit). So we read the data in chunks and clean each chunk separately."""
    arrow_table = feather.read_table(local_file)

    if "metric_name" in arrow_table.column_names:
        partition = "metric_name"
    elif "metric" in arrow_table.column_names:
        partition = "metric"
    else:
        partition = ""

    if partition:
        dfs: List[pd.DataFrame] = []
        for partition_name in arrow_table[partition].unique().to_pylist():
            dfs.append(clean_data(arrow_table.filter(pc.equal(arrow_table[partition], partition_name)).to_pandas()))
        return pd.concat(dfs)
    else:
        return clean_data(arrow_table.to_pandas())


def run_wrapper(dataset: str, metadata_path: str, namespace: str, version: str, dest_dir: str) -> None:
    # retrieve raw data from walden
    walden_ds = WaldenCatalog().find_one(namespace=namespace, short_name=dataset, version=version)
    local_file = walden_ds.ensure_downloaded()

<<<<<<< HEAD
    df = read_and_clean_data(local_file)
    df = df.drop_duplicates()
=======
    tb = read_and_clean_data(local_file)

>>>>>>> d54e5127
    # create new dataset and reuse walden metadata
    ds = Dataset.create_empty(dest_dir)
    ds.metadata = convert_walden_metadata(walden_ds)
    ds.metadata.version = "2019"
    ds.metadata.title = ds.metadata.title + " - " + ds.metadata.description

    # create table with metadata from dataframe
    table_metadata = TableMeta(
        short_name=ds.metadata.short_name,
        title=ds.metadata.title,
        description=walden_ds.description,
    )
    tb = Table(tb, metadata=table_metadata)

    # underscore all table columns
    tb = underscore_table(tb)

    ds.metadata.update_from_yaml(metadata_path, if_source_exists="replace")
    tb.update_metadata_from_yaml(metadata_path, f"{dataset}")
    tb.reset_index(drop=True, inplace=True)
    # add table to a dataset
    ds.add(tb)

    # finally save the dataset
    ds.save()<|MERGE_RESOLUTION|>--- conflicted
+++ resolved
@@ -72,13 +72,8 @@
     walden_ds = WaldenCatalog().find_one(namespace=namespace, short_name=dataset, version=version)
     local_file = walden_ds.ensure_downloaded()
 
-<<<<<<< HEAD
     df = read_and_clean_data(local_file)
     df = df.drop_duplicates()
-=======
-    tb = read_and_clean_data(local_file)
-
->>>>>>> d54e5127
     # create new dataset and reuse walden metadata
     ds = Dataset.create_empty(dest_dir)
     ds.metadata = convert_walden_metadata(walden_ds)
