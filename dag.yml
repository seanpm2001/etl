steps:
  #
  #  OWID curated datasets
  #
  data://garden/owid/latest/covid:
    - etag://raw.githubusercontent.com/owid/covid-19-data/master/public/data/owid-covid-data.csv
  data://garden/owid/latest/key_indicators:
    - data://garden/hyde/2017/baseline
    - data://garden/gapminder/2019-12-10/population
    - data://garden/un/2022-07-11/un_wpp
    - data://garden/wb/2021-07-01/wb_income
    - data://open_numbers/open_numbers/latest/open_numbers__world_development_indicators
    - data://garden/reference
  data://garden/un/2019/un_wpp:
    - data://meadow/un/2019/un_wpp
  data://garden/who/2021-07-01/ghe:
    - data://meadow/who/2021-07-01/ghe
    - data://garden/reference
  data://garden/gapminder/2019-12-10/population:
    - data://meadow/gapminder/2019-12-10/population
  data://meadow/un/2022-07-11/un_wpp:
    - walden://un/2022-07-11/un_wpp
  data://garden/un/2022-07-11/un_wpp:
    - data://meadow/un/2022-07-11/un_wpp
  data://explorers/un/2022/un_wpp:
    - data://garden/un/2022-07-11/un_wpp
  data://meadow/gapminder/2019-12-10/population:
    - walden://gapminder/2019-12-10/population
  data://meadow/hyde/2017/baseline:
    - snapshot://hyde/2017/baseline.zip
    - data://meadow/hyde/2017/general_files
  data://meadow/hyde/2017/general_files:
    - snapshot://hyde/2017/general_files.zip
  data://garden/hyde/2017/baseline:
    - data://meadow/hyde/2017/baseline
  data://meadow/who/2021-07-01/ghe:
    - walden://who/2021-07-01/ghe
  data://meadow/who/2021-07-01/gho:
    - walden://who/2021-07-01/gho
  data://meadow/un/2019/un_wpp:
    - walden://wpp/2019/standard_projections
  data://grapher/who/2021-07-01/ghe:
    - data://garden/who/2021-07-01/ghe
  data://meadow/living_planet/2020-09-10/lpd:
    - walden://living_planet/2020-09-10/lpd
  data://garden/living_planet/2020-09-10/lpd:
    - data://meadow/living_planet/2020-09-10/lpd
  data://meadow/wb/2021-07-01/wb_income:
    - walden://wb/2021-07-01/wb_income
  data://meadow/wb/2022-10-29/wb_gender:
    - walden://wb/2022-10-29/wb_gender
  data://garden/wb/2021-07-01/wb_income:
    - data://meadow/wb/2021-07-01/wb_income
  data://garden/wb/2022-10-29/wb_gender:
    - data://meadow/wb/2022-10-29/wb_gender
  data://grapher/wb/2022-10-29/wb_gender:
    - data://garden/wb/2022-10-29/wb_gender
  data://garden/ggdc/2020-10-01/ggdc_maddison:
    - snapshot://ggdc/2020-10-01/ggdc_maddison.xlsx
  data://grapher/ggdc/2020-10-01/ggdc_maddison:
    - data://garden/ggdc/2020-10-01/ggdc_maddison
  data://meadow/worldbank_wdi/2022-05-26/wdi:
    - walden://worldbank_wdi/2022-05-26/wdi
  data://garden/worldbank_wdi/2022-05-26/wdi:
    - data://meadow/worldbank_wdi/2022-05-26/wdi
  data://grapher/worldbank_wdi/2022-05-26/wdi:
    - data://garden/worldbank_wdi/2022-05-26/wdi
  data://meadow/un_sdg/2022-07-07/un_sdg:
    - walden://un_sdg/2022-07-07/un_sdg
  data://garden/un_sdg/2022-07-07/un_sdg:
    - data://meadow/un_sdg/2022-07-07/un_sdg
  data://grapher/owid/latest/key_indicators:
    - data://garden/owid/latest/key_indicators
  data://meadow/oecd/2016-06-01/regional_wellbeing:
    - walden://oecd/2016-06-01/regional_wellbeing
  data://garden/sdg/latest/sdg:
    - backport://backport/owid/latest/dataset_1047_world_bank_gender_statistics__gender
    - backport://backport/owid/latest/dataset_1070_statistical_capacity_indicator__sci__world_bank_data_on_statistical_capacity
    - backport://backport/owid/latest/dataset_115_countries_continents
    - backport://backport/owid/latest/dataset_1857_employment
    - backport://backport/owid/latest/dataset_1861_earnings_and_labour_cost
    - backport://backport/owid/latest/dataset_1886_minimum_reading_and_maths_proficiency__gem_report__2017_8
    - backport://backport/owid/latest/dataset_3093_economic_losses_from_disasters_as_a_share_of_gdp__pielke__2018
    - backport://backport/owid/latest/dataset_5201_forest_land__deforestation_and_change__fao__2020
    - backport://backport/owid/latest/dataset_5332_water_and_sanitation__who_wash__2021
    - backport://backport/owid/latest/dataset_5362_world_bank_edstats_2020
    - backport://backport/owid/latest/dataset_5520_united_nations_sustainable_development_goals__united_nations__2022_02
    - backport://backport/owid/latest/dataset_5546_democracy__lexical_index
    - backport://backport/owid/latest/dataset_5575_united_nations_sustainable_development_goals__united_nations__2022_04
    - backport://backport/owid/latest/dataset_5593_ihme__global_burden_of_disease__risk_factors__institute_for_health_metrics_and_evaluation__2022_04
    - backport://backport/owid/latest/dataset_5599_ihme__global_burden_of_disease__deaths_and_dalys__institute_for_health_metrics_and_evaluation__2022_04
    - backport://backport/owid/latest/dataset_5637_world_development_indicators__world_bank__2022_05_26
    - backport://backport/owid/latest/dataset_5669_un_sdg__2022_07_07
    - backport://backport/owid/latest/dataset_5676_global_health_observatory__world_health_organization__2022_08
    - backport://backport/owid/latest/dataset_5712_food_security__suite_of_food_security_indicators__fao__2022_05_17
    - backport://backport/owid/latest/dataset_5774_key_indicators
    - backport://backport/owid/latest/dataset_5782_who_immunization_data__2022
    - backport://backport/owid/latest/dataset_5821_gender_statistics__world_bank__2022_10_29
    - backport://backport/owid/latest/dataset_792_investment__credit_to_agriculture__fao__2017
    - backport://backport/owid/latest/dataset_829_food_security__suite_of_food_security_indicators__fao__2017
    - backport://backport/owid/latest/dataset_943_sexual_violence__unicef__2017
    - data://garden/worldbank_wdi/2022-05-26/wdi
  data://grapher/malnutrition/2022-10-18/malnutrition:
    - data://garden/malnutrition/2022-10-18/malnutrition
  data://garden/malnutrition/2022-10-18/malnutrition:
    - data://garden/worldbank_wdi/2022-05-26/wdi
    - data://meadow/un/2022-07-11/un_wpp
  #
  # IHME - Global Burden of Disease.
  #
  data://meadow/ihme_gbd/2019/gbd_cause:
    - walden://ihme_gbd/2019/gbd_cause
  data://meadow/ihme_gbd/2019/gbd_child_mortality:
    - walden://ihme_gbd/2019/gbd_child_mortality
  data://meadow/ihme_gbd/2019/gbd_mental_health:
    - walden://ihme_gbd/2019/gbd_mental_health
  data://meadow/ihme_gbd/2019/gbd_risk:
    - walden://ihme_gbd/2019/gbd_risk
  data://meadow/ihme_gbd/2019/gbd_prevalence:
    - walden://ihme_gbd/2019/gbd_prevalence
  data://garden/ihme_gbd/2019/gbd_cause:
    - data://meadow/ihme_gbd/2019/gbd_cause
  data://garden/ihme_gbd/2019/gbd_risk:
    - data://meadow/ihme_gbd/2019/gbd_risk
  data://garden/ihme_gbd/2019/gbd_child_mortality:
    - data://meadow/ihme_gbd/2019/gbd_child_mortality
  data://garden/ihme_gbd/2019/gbd_mental_health:
    - data://meadow/ihme_gbd/2019/gbd_mental_health
  data://garden/ihme_gbd/2019/gbd_prevalence:
    - data://meadow/ihme_gbd/2019/gbd_prevalence
  data://grapher/ihme_gbd/2019/gbd_cause:
    - data://garden/ihme_gbd/2019/gbd_cause
  data://grapher/ihme_gbd/2019/gbd_prevalence:
    - data://garden/ihme_gbd/2019/gbd_prevalence
  data://grapher/ihme_gbd/2019/gbd_child_mortality:
    - data://garden/ihme_gbd/2019/gbd_child_mortality

  #
  # UN
  #
  data://grapher/un_sdg/2022-07-07/un_sdg:
    - data://garden/un_sdg/2022-07-07/un_sdg
  data://grapher/un/2022-07-11/un_wpp:
    - data://garden/un/2022-07-11/un_wpp

  # Internet
  data://garden/technology/2022/internet:
    - data://garden/worldbank_wdi/2022-05-26/wdi
    - data://garden/owid/latest/key_indicators
    - data://garden/reference
  data://grapher/technology/2022/internet:
    - data://garden/technology/2022/internet

  #
  # Aviation Safety Network - Aviation statistics (2022-10-14).
  #
  # Data extracted directly from their website.
  data://meadow/aviation_safety_network/2022-10-12/aviation_statistics:
    - snapshot://aviation_safety_network/2022-10-12/aviation_statistics_by_nature.csv
    - snapshot://aviation_safety_network/2022-10-12/aviation_statistics_by_period.csv
  # Data extracted from the public spreadsheet.
  data://meadow/aviation_safety_network/2022-10-14/aviation_statistics:
    - snapshot://aviation_safety_network/2022-10-14/aviation_statistics.csv
  # Here, worldbank_wdi is required to get some additional aviation statistics.
  data://garden/aviation_safety_network/2022-10-14/aviation_statistics:
    - data://meadow/aviation_safety_network/2022-10-12/aviation_statistics
    - data://meadow/aviation_safety_network/2022-10-14/aviation_statistics
    - data://garden/worldbank_wdi/2022-05-26/wdi
  data://grapher/aviation_safety_network/2022-10-14/aviation_statistics:
    - data://garden/aviation_safety_network/2022-10-14/aviation_statistics

  #
  # Farmer and Lafond - Technology cost (2016).
  #
  data://meadow/farmer_lafond/2022-10-20/technology_cost:
    - walden://farmer_lafond/2022-10-20/technology_cost

  # Postnatal care coverage - World Bank (2022)
  data://meadow/postnatal_care/2022-09-19/postnatal_care:
    - walden://postnatal_care/2022-09-19/postnatal_care
  data://garden/postnatal_care/2022-09-19/postnatal_care:
    - data://meadow/postnatal_care/2022-09-19/postnatal_care
  data://grapher/postnatal_care/2022-09-19/postnatal_care:
    - data://garden/postnatal_care/2022-09-19/postnatal_care

  # HMD
  data://meadow/hmd/2022-11-04/life_tables:
    - walden://hmd/2022-11-04/life_tables
<<<<<<< HEAD
  
  #
  # EM-DAT Natural disasters (2022).
  #
  data://meadow/emdat/2022-11-24/natural_disasters:
    - snapshot://emdat/2022-11-24/natural_disasters.xlsx
  data://garden/emdat/2022-11-24/natural_disasters:
    - data://meadow/emdat/2022-11-24/natural_disasters
    - data://garden/owid/latest/key_indicators
    - data://garden/wb/2021-07-01/wb_income
    - data://garden/reference
=======
  data://garden/hmd/2022-11-04/life_tables:
    - data://meadow/hmd/2022-11-04/life_tables

  # UNDP
  data://meadow/un/2022-11-29/undp_hdr:
    - snapshot://un/2022-11-29/undp_hdr.csv
    - snapshot://un/2022-11-29/undp_hdr.xlsx
>>>>>>> dcdc6edc

  # Country profiles - overview
  data://garden/country_profile/2022/overview:
    - backport://backport/owid/latest/dataset_5600_democracy_and_human_rights__owid_based_on_varieties_of_democracy__v12__and_regimes_of_the_world
    - backport://backport/owid/latest/dataset_5599_ihme__global_burden_of_disease__deaths_and_dalys__institute_for_health_metrics_and_evaluation__2022_04
    - backport://backport/owid/latest/dataset_4129_years_of_schooling__based_on_lee_lee__2016__barro_lee__2018__and_undp__2018
    - backport://backport/owid/latest/dataset_1892_life_expectancy__riley__2005__clio_infra__2015__and_un__2019
    - backport://backport/owid/latest/dataset_2710_child_mortality_rates__selected_gapminder__v10__2017
    - backport://backport/owid/latest/dataset_581_daily_supply_of_calories_per_person__owid_based_on_un_fao__and__historical_sources
    - data://garden/owid/latest/key_indicators
    - data://garden/gcp/2022-11-11/global_carbon_budget
    - data://garden/bp/2022-07-14/energy_mix
    - data://garden/worldbank_wdi/2022-05-26/wdi

# Sub-dags to import
include:
  - dag_files/dag_open_numbers.yml
  - dag_files/dag_faostat.yml
  - dag_files/dag_energy.yml
  - dag_files/dag_walkthrough.yml
  - dag_files/dag_examples.yml
  - dag_files/dag_emissions.yml
  - dag_files/dag_papers.yml<|MERGE_RESOLUTION|>--- conflicted
+++ resolved
@@ -186,8 +186,15 @@
   # HMD
   data://meadow/hmd/2022-11-04/life_tables:
     - walden://hmd/2022-11-04/life_tables
-<<<<<<< HEAD
   
+  data://garden/hmd/2022-11-04/life_tables:
+    - data://meadow/hmd/2022-11-04/life_tables
+
+  # UNDP
+  data://meadow/un/2022-11-29/undp_hdr:
+    - snapshot://un/2022-11-29/undp_hdr.csv
+    - snapshot://un/2022-11-29/undp_hdr.xlsx
+
   #
   # EM-DAT Natural disasters (2022).
   #
@@ -198,15 +205,6 @@
     - data://garden/owid/latest/key_indicators
     - data://garden/wb/2021-07-01/wb_income
     - data://garden/reference
-=======
-  data://garden/hmd/2022-11-04/life_tables:
-    - data://meadow/hmd/2022-11-04/life_tables
-
-  # UNDP
-  data://meadow/un/2022-11-29/undp_hdr:
-    - snapshot://un/2022-11-29/undp_hdr.csv
-    - snapshot://un/2022-11-29/undp_hdr.xlsx
->>>>>>> dcdc6edc
 
   # Country profiles - overview
   data://garden/country_profile/2022/overview:
