--- conflicted
+++ resolved
@@ -562,23 +562,12 @@
   data://grapher/un/2023-08-16/igme:
     - data://garden/un/2023-08-16/igme
 
-<<<<<<< HEAD
-# UN IGME Child Mortality
-  data://meadow/un/2023-08-16/igme:
-  - snapshot://un/2023-08-16/igme.zip
-  data://garden/un/2023-08-16/igme:
-  - data://meadow/un/2023-08-16/igme
-  data://grapher/un/2023-08-16/igme:
-  - data://garden/un/2023-08-16/igme
-
-# Long-run child mortality, Gapminder + UN IGME
+  # Long-run child mortality, Gapminder + UN IGME
   data://garden/un/2023-08-29/long_run_child_mortality:
     - data://garden/un/2023-08-16/igme
     - data://open_numbers/open_numbers/latest/gapminder__child_mortality
 
 # Sub-dags to import
-=======
->>>>>>> 9e78c8a4
 include:
   - dag/open_numbers.yml
   - dag/faostat.yml
