steps:
  #
  #  OWID curated datasets
  #
  # Gapminder
  data://meadow/gapminder/2019-12-10/population:
    - walden://gapminder/2019-12-10/population
  data://garden/gapminder/2019-12-10/population:
    - data://meadow/gapminder/2019-12-10/population
  data://meadow/gapminder/2023-03-31/population:
    - snapshot://gapminder/2023-03-31/population.xlsx
  data://garden/gapminder/2023-03-31/population:
  - data://meadow/gapminder/2023-03-31/population
  # Key indicators
  data://garden/owid/latest/key_indicators:
    - data://garden/demography/2022-12-08/population
    - data://open_numbers/open_numbers/latest/open_numbers__world_development_indicators
    - data://garden/wb/2021-07-01/wb_income
    - data://garden/regions/2023-01-01/regions
  # UN WPP (2022)
  data://meadow/un/2022-07-11/un_wpp:
    - snapshot://un/2022-07-11/un_wpp.zip
  data://garden/un/2022-07-11/un_wpp:
    - data://meadow/un/2022-07-11/un_wpp
  data://explorers/un/2022/un_wpp:
    - data://garden/un/2022-07-11/un_wpp
  # HYDE (2017)
  data://meadow/hyde/2017/baseline:
    - snapshot://hyde/2017/baseline.zip
    - data://meadow/hyde/2017/general_files
  data://meadow/hyde/2017/general_files:
    - snapshot://hyde/2017/general_files.zip
  data://garden/hyde/2017/baseline:
    - data://meadow/hyde/2017/baseline
  # Others
  data://grapher/who/2021-07-01/ghe:
    - data://garden/who/2021-07-01/ghe
    - data://garden/regions/2023-01-01/regions
  data://meadow/living_planet/2020-09-10/lpd:
    - walden://living_planet/2020-09-10/lpd
  data://garden/living_planet/2020-09-10/lpd:
    - data://meadow/living_planet/2020-09-10/lpd
  data://meadow/wb/2021-07-01/wb_income:
    - walden://wb/2021-07-01/wb_income
  data://meadow/wb/2022-10-29/wb_gender:
    - walden://wb/2022-10-29/wb_gender
  data://garden/wb/2021-07-01/wb_income:
    - data://meadow/wb/2021-07-01/wb_income
  data://garden/wb/2022-10-29/wb_gender:
    - data://meadow/wb/2022-10-29/wb_gender
  data://grapher/wb/2022-10-29/wb_gender:
    - data://garden/wb/2022-10-29/wb_gender
  data://garden/ggdc/2020-10-01/ggdc_maddison:
    - snapshot://ggdc/2020-10-01/ggdc_maddison.xlsx
  data://grapher/ggdc/2020-10-01/ggdc_maddison:
    - data://garden/ggdc/2020-10-01/ggdc_maddison
  data://grapher/owid/latest/key_indicators:
    - data://garden/owid/latest/key_indicators
  data://meadow/oecd/2016-06-01/regional_wellbeing:
    - walden://oecd/2016-06-01/regional_wellbeing
  data://grapher/malnutrition/2022-10-18/malnutrition:
    - data://garden/malnutrition/2022-10-18/malnutrition
  data://garden/malnutrition/2022-10-18/malnutrition:
    - data://garden/worldbank_wdi/2022-05-26/wdi
    - data://meadow/un/2022-07-11/un_wpp

  # World Development Indicators - WDI
  data://meadow/worldbank_wdi/2023-05-29/wdi:
    - snapshot://worldbank_wdi/2023-05-29/wdi.zip
  data://garden/worldbank_wdi/2023-05-29/wdi:
    - snapshot://worldbank_wdi/2023-05-29/wdi.zip
    - data://meadow/worldbank_wdi/2023-05-29/wdi
  data://grapher/worldbank_wdi/2023-05-29/wdi:
    - data://garden/worldbank_wdi/2023-05-29/wdi

  data://meadow/worldbank_wdi/2022-05-26/wdi:
    - walden://worldbank_wdi/2022-05-26/wdi
  data://garden/worldbank_wdi/2022-05-26/wdi:
    - data://meadow/worldbank_wdi/2022-05-26/wdi
  data://grapher/worldbank_wdi/2022-05-26/wdi:
    - data://garden/worldbank_wdi/2022-05-26/wdi

  # Homicide - WHO
  data://meadow/homicide/2023-01-03/who_mort_db:
    - snapshot://homicide/2023-01-03/who_mort_db.csv
  data://garden/homicide/2023-01-03/who_mort_db:
    - data://meadow/homicide/2023-01-03/who_mort_db
    - data://garden/un/2022-07-11/un_wpp
  data://grapher/homicide/2023-01-03/who_mort_db:
    - data://garden/homicide/2023-01-03/who_mort_db

  # Homicide - UNODC - current
  data://meadow/homicide/2023-07-04/unodc:
  - snapshot://homicide/2023-07-04/unodc.xlsx
  data://garden/homicide/2023-07-04/unodc:
  - data://meadow/homicide/2023-07-04/unodc
  data://grapher/homicide/2023-07-04/unodc:
  - data://garden/homicide/2023-07-04/unodc

  # Homicide - OMM
  data://garden/homicide/2023-01-03/homicide_long_run_omm:
    - data://grapher/fasttrack/2023-01-03/long_term_homicide_rates_in_europe
    - data://garden/homicide/2023-01-03/who_mort_db
    - data://garden/homicide/2023-07-04/unodc
  data://grapher/homicide/2023-01-03/homicide_long_run_omm:
    - data://garden/homicide/2023-01-03/homicide_long_run_omm

  #
  # UN
  data://grapher/un/2022-07-11/un_wpp:
    - data://garden/un/2022-07-11/un_wpp

 # UN SDG - archive
  data://meadow/un/2023-01-24/un_sdg:
    - snapshot://un/2023-01-24/un_sdg.feather
  data://garden/un/2023-01-24/un_sdg:
    - data://meadow/un/2023-01-24/un_sdg
    - snapshot://un/2023-01-24/un_sdg_unit.csv
    - snapshot://un/2023-01-24/un_sdg_dimension.json
  data://grapher/un/2023-01-24/un_sdg:
    - data://garden/un/2023-01-24/un_sdg

  # UN SDG - current
  data://meadow/un/2023-08-16/un_sdg:
    - snapshot://un/2023-08-16/un_sdg.feather
  data://garden/un/2023-08-16/un_sdg:
    - data://meadow/un/2023-08-16/un_sdg
    - snapshot://un/2023-08-16/un_sdg_unit.csv
    - snapshot://un/2023-08-16/un_sdg_dimension.json
  data://grapher/un/2023-08-16/un_sdg:
    - data://garden/un/2023-08-16/un_sdg

# IHME SDG
  data-private://meadow/ihme/2023-05-09/sdg:
  - snapshot-private://ihme/2023-05-05/sdg.csv
  data-private://garden/ihme/2023-05-09/sdg:
  - data-private://meadow/ihme/2023-05-09/sdg
  data-private://grapher/ihme/2023-05-09/sdg:
  - data-private://garden/ihme/2023-05-09/sdg

  # Internet
  data://garden/technology/2022/internet:
    - data://garden/worldbank_wdi/2022-05-26/wdi
    - data://garden/owid/latest/key_indicators
    - data://garden/regions/2023-01-01/regions
  data://grapher/technology/2022/internet:
    - data://garden/technology/2022/internet

  #
  # Aviation Safety Network - Aviation statistics (2022-10-14).
  #
  # Data extracted directly from their website.
  data://meadow/aviation_safety_network/2022-10-12/aviation_statistics:
    - snapshot://aviation_safety_network/2022-10-12/aviation_statistics_by_nature.csv
    - snapshot://aviation_safety_network/2022-10-12/aviation_statistics_by_period.csv
  # Data extracted from the public spreadsheet.
  data://meadow/aviation_safety_network/2022-10-14/aviation_statistics:
    - snapshot://aviation_safety_network/2022-10-14/aviation_statistics.csv
  data://meadow/aviation_safety_network/2023-04-18/aviation_statistics:
    - snapshot://aviation_safety_network/2023-04-18/aviation_statistics.csv
    - snapshot://aviation_safety_network/2023-04-18/aviation_statistics_by_nature.csv
    - snapshot://aviation_safety_network/2023-04-18/aviation_statistics_by_period.csv
  # Here, worldbank_wdi is required to get some additional aviation statistics.
  data://garden/aviation_safety_network/2022-10-14/aviation_statistics:
    - data://meadow/aviation_safety_network/2022-10-12/aviation_statistics
    - data://meadow/aviation_safety_network/2022-10-14/aviation_statistics
    - data://garden/worldbank_wdi/2022-05-26/wdi
  data://garden/aviation_safety_network/2023-04-18/aviation_statistics:
    - data://meadow/aviation_safety_network/2023-04-18/aviation_statistics
    - data://garden/worldbank_wdi/2022-05-26/wdi
  data://grapher/aviation_safety_network/2022-10-14/aviation_statistics:
    - data://garden/aviation_safety_network/2022-10-14/aviation_statistics
  data://grapher/aviation_safety_network/2023-04-18/aviation_statistics:
    - data://garden/aviation_safety_network/2023-04-18/aviation_statistics

  # HMD
  data://meadow/hmd/2022-11-04/life_tables:
    - walden://hmd/2022-11-04/life_tables
  data://garden/hmd/2022-11-04/life_tables:
    - data://meadow/hmd/2022-11-04/life_tables
  data://meadow/hmd/2022-12-07/life_tables:
    - snapshot://hmd/2022-12-07/hmd.zip
  data://garden/hmd/2022-12-07/life_tables:
    - data://meadow/hmd/2022-12-07/life_tables

  # UNDP
  data://meadow/un/2022-11-29/undp_hdr:
    - snapshot://un/2022-11-29/undp_hdr.csv
    - snapshot://un/2022-11-29/undp_hdr.xlsx
  data://garden/un/2022-11-29/undp_hdr:
    - data://meadow/un/2022-11-29/undp_hdr
  data://grapher/un/2022-11-29/undp_hdr:
    - data://garden/un/2022-11-29/undp_hdr

  #
  # EM-DAT Natural disasters (2022).
  #
  data://meadow/emdat/2022-11-24/natural_disasters:
    - snapshot://emdat/2022-11-24/natural_disasters.xlsx
  # The following dataset has a table for yearly data and another for decadal data.
  data://garden/emdat/2022-11-24/natural_disasters:
    - data://meadow/emdat/2022-11-24/natural_disasters
    - data://garden/owid/latest/key_indicators
    - data://garden/wb/2021-07-01/wb_income
    - data://garden/regions/2023-01-01/regions
    - data://garden/worldbank_wdi/2022-05-26/wdi
  # The following dataset has all (yearly and decadal) variables together.
  data://grapher/emdat/2022-11-24/natural_disasters:
    - data://garden/emdat/2022-11-24/natural_disasters
  # The following dataset has only global data, and entity corresponds to the type of disaster.
  data://grapher/emdat/2022-11-24/natural_disasters_global_by_type:
    - data://garden/emdat/2022-11-24/natural_disasters
  # Natural disasters explorer.
  data://explorers/emdat/2022-12-07/natural_disasters:
    - data://garden/emdat/2022-11-24/natural_disasters

  # Country profiles - overview
  data://garden/country_profile/2022/overview:
    - backport://backport/owid/latest/dataset_5599_ihme__global_burden_of_disease__deaths_and_dalys__institute_for_health_metrics_and_evaluation__2022_04
    - backport://backport/owid/latest/dataset_4129_years_of_schooling__based_on_lee_lee__2016__barro_lee__2018__and_undp__2018
    - backport://backport/owid/latest/dataset_2710_child_mortality_rates__selected_gapminder__v10__2017
    - backport://backport/owid/latest/dataset_581_daily_supply_of_calories_per_person__owid_based_on_un_fao__and__historical_sources
    - data://garden/demography/2023-02-03/life_expectancy
    - data://garden/owid/latest/key_indicators
    - data://garden/regions/2023-01-01/regions
    - data://garden/gcp/2023-07-10/global_carbon_budget
    - data://garden/democracy/2023-03-02/vdem
    - data://garden/energy/2023-07-10/energy_mix
    - data://garden/worldbank_wdi/2022-05-26/wdi

  # Global GDP in the long run
  data://garden/growth/2022-12-19/gdp_historical:
    - data://garden/ggdc/2020-10-01/ggdc_maddison
    - data://garden/worldbank_wdi/2022-05-26/wdi
    - data://garden/ggdc/2022-12-23/maddison_database
  data://grapher/growth/2022-12-19/gdp_historical:
    - data://garden/growth/2022-12-19/gdp_historical
  data://meadow/ggdc/2022-12-23/maddison_database:
    - snapshot://ggdc/2022-12-23/maddison_database.xlsx
  data://garden/ggdc/2022-12-23/maddison_database:
    - data://meadow/ggdc/2022-12-23/maddison_database

  #Multidimensional Poverty Index
  data://meadow/ophi/2023-07-05/multidimensional_poverty_index:
    - snapshot://ophi/2023-07-05/multidimensional_poverty_index.csv
  data://garden/ophi/2023-07-05/multidimensional_poverty_index:
    - data://meadow/ophi/2023-07-05/multidimensional_poverty_index
  data://grapher/ophi/2023-07-05/multidimensional_poverty_index:
    - data://garden/ophi/2023-07-05/multidimensional_poverty_index

  #Penn World Table
  data://meadow/ggdc/2022-11-28/penn_world_table:
    - walden://ggdc/2021-06-18/penn_world_table
  data://meadow/ggdc/2022-11-28/penn_world_table_national_accounts:
    - walden://ggdc/2021-06-18/penn_world_table_national_accounts
    - data://garden/regions/2023-01-01/regions
  data://garden/ggdc/2022-11-28/penn_world_table:
    - data://meadow/ggdc/2022-11-28/penn_world_table
    - data://meadow/ggdc/2022-11-28/penn_world_table_national_accounts
  data://grapher/ggdc/2022-11-28/penn_world_table:
    - data://garden/ggdc/2022-11-28/penn_world_table

  #
  # Met Office Hadley Centre - Near surface temperature anomaly.
  #
  data://meadow/met_office_hadley_centre/2023-01-17/near_surface_temperature:
    - snapshot://met_office_hadley_centre/2023-01-17/near_surface_temperature_global.csv
    - snapshot://met_office_hadley_centre/2023-01-17/near_surface_temperature_northern_hemisphere.csv
    - snapshot://met_office_hadley_centre/2023-01-17/near_surface_temperature_southern_hemisphere.csv
  data://garden/met_office_hadley_centre/2023-01-17/near_surface_temperature:
    - data://meadow/met_office_hadley_centre/2023-01-17/near_surface_temperature
  data://grapher/met_office_hadley_centre/2023-01-17/near_surface_temperature:
    - data://garden/met_office_hadley_centre/2023-01-17/near_surface_temperature

  #Luxembourg Income Study
  data://meadow/lis/2023-01-18/luxembourg_income_study:
    - snapshot://lis/2023-01-18/lis_keyvars.csv
    - snapshot://lis/2023-01-18/lis_abs_poverty.csv
    - snapshot://lis/2023-01-18/lis_distribution.csv
    - data://garden/regions/2023-01-01/regions
  data://garden/lis/2023-01-18/luxembourg_income_study:
    - data://meadow/lis/2023-01-18/luxembourg_income_study
  data://grapher/lis/2023-01-18/luxembourg_income_study:
    - data://garden/lis/2023-01-18/luxembourg_income_study
  data://explorers/lis/2023-01-18/luxembourg_income_study:
    - data://garden/lis/2023-01-18/luxembourg_income_study

  # World Inequality Database
  data://meadow/wid/2023-01-27/world_inequality_database:
    - data://garden/regions/2023-01-01/regions
    - snapshot://wid/2023-01-27/world_inequality_database.csv
    - snapshot://wid/2023-01-27/world_inequality_database_with_extrapolations.csv
  data://garden/wid/2023-01-27/world_inequality_database:
    - data://meadow/wid/2023-01-27/world_inequality_database
  data://grapher/wid/2023-01-27/world_inequality_database:
    - data://garden/wid/2023-01-27/world_inequality_database
  data://explorers/wid/2023-01-27/world_inequality_database:
    - data://garden/wid/2023-01-27/world_inequality_database

  # Poverty and inequality dataset for comparison explorers
  data://explorers/poverty_inequality/2023-03-01/poverty_inequality:
    - data://explorers/wid/2023-01-27/world_inequality_database
    - data://explorers/lis/2023-01-18/luxembourg_income_study

  # Global mobile money dataset (GSMA)
  data://meadow/technology/2023-03-06/mobile_money:
  - snapshot://technology/2023-03-06/mobile_money.xlsx
  data://garden/technology/2023-03-06/mobile_money:
  - data://meadow/technology/2023-03-06/mobile_money
  data://grapher/technology/2023-03-06/mobile_money:
  - data://garden/technology/2023-03-06/mobile_money


  #
  # Regions - Regions (2023).
  #
  data://garden/regions/2023-01-01/regions:
  data://grapher/regions/latest/regions:
  - data://garden/regions/2023-01-01/regions

  # Democracy and Human rights - V-Dem index
  data://meadow/democracy/2023-03-02/vdem:
  - snapshot://democracy/2023-03-02/vdem.csv
  data://garden/democracy/2023-03-02/vdem:
  - data://meadow/democracy/2023-03-02/vdem
  data://grapher/democracy/2023-03-02/vdem:
  - data://garden/democracy/2023-03-02/vdem

  # Microprocessor trend data
  data://meadow/technology/2023-03-08/microprocessor_trend:
  - snapshot://technology/2023-03-08/microprocessor_trend.dat
  data://garden/technology/2023-03-08/microprocessor_trend:
  - data://meadow/technology/2023-03-08/microprocessor_trend
  data://grapher/technology/2023-03-09/microprocessor_trend:
  - data://garden/technology/2023-03-08/microprocessor_trend

  # Trust questions in World Values Survey
  data://meadow/wvs/2023-03-08/wvs_trust:
  - snapshot://wvs/2023-03-08/wvs_trust.csv
  data://garden/wvs/2023-03-08/wvs_trust:
  - data://meadow/wvs/2023-03-08/wvs_trust
  data://grapher/wvs/2023-03-08/wvs_trust:
  - data://garden/wvs/2023-03-08/wvs_trust

  # Terrorism questions in World Values Survey (longitudinal)
  data://meadow/wvs/2023-06-25/longitudinal_wvs:
  - snapshot://wvs/2023-06-25/longitudinal_wvs.csv
  - data://garden/regions/2023-01-01/regions
  data://garden/wvs/2023-06-25/longitudinal_wvs:
  - data://meadow/wvs/2023-06-25/longitudinal_wvs
  data://grapher/wvs/2023-06-25/longitudinal_wvs:
  - data://garden/wvs/2023-06-25/longitudinal_wvs

  # USA consumer prices (US Bureau of Labor Statistics)
  data://meadow/bls/2023-03-10/us_consumer_prices:
  - snapshot://bls/2023-03-09/us_consumer_prices.csv
  data://garden/bls/2023-03-10/us_consumer_prices:
  - data://meadow/bls/2023-03-10/us_consumer_prices
  data://grapher/bls/2023-03-10/us_consumer_prices:
  - data://garden/bls/2023-03-10/us_consumer_prices

  # Historical Cross Country Technology Adoption Dataset (Comin & Hobijn, 2004)
  data://meadow/technology/2023-03-16/hcctad:
  - snapshot://technology/2023-03-16/hcctad.txt
  data://garden/technology/2023-03-16/hcctad:
  - data://meadow/technology/2023-03-16/hcctad
  data://grapher/technology/2023-03-16/hcctad:
  - data://garden/technology/2023-03-16/hcctad

  # Happiness report
  data://meadow/happiness/2023-03-20/happiness:
  - snapshot://happiness/2023-03-20/happiness.xls
  data://meadow/happiness/2022-03-20/happiness:
  - snapshot://happiness/2022-03-20/happiness.xls
  data://meadow/happiness/2021-03-20/happiness:
  - snapshot://happiness/2021-03-20/happiness.xls
  data://meadow/happiness/2020-03-20/happiness:
  - snapshot://happiness/2020-03-20/happiness.xls
  data://meadow/happiness/2019-03-20/happiness:
  - snapshot://happiness/2019-03-20/happiness.xls
  data://meadow/happiness/2018-03-20/happiness:
  - snapshot://happiness/2018-03-20/happiness.xls
  data://meadow/happiness/2017-03-20/happiness:
  - snapshot://happiness/2017-03-20/happiness.xlsx
  data://meadow/happiness/2016-03-20/happiness:
  - snapshot://happiness/2016-03-20/happiness.xlsx
  data://meadow/happiness/2015-03-20/happiness:
  - snapshot://happiness/2015-03-20/happiness.xlsx
  data://meadow/happiness/2012-03-20/happiness:
  - snapshot://happiness/2012-03-20/happiness.xlsx

  data://garden/happiness/2023-03-20/happiness:
  - data://meadow/happiness/2023-03-20/happiness
  - data://meadow/happiness/2022-03-20/happiness
  - data://meadow/happiness/2021-03-20/happiness
  - data://meadow/happiness/2020-03-20/happiness
  - data://meadow/happiness/2019-03-20/happiness
  - data://meadow/happiness/2018-03-20/happiness
  - data://meadow/happiness/2017-03-20/happiness
  - data://meadow/happiness/2016-03-20/happiness
  - data://meadow/happiness/2015-03-20/happiness
  - data://meadow/happiness/2012-03-20/happiness
  data://grapher/happiness/2023-03-20/happiness:
  - data://garden/happiness/2023-03-20/happiness

# Equaldex dataset
  data://meadow/lgbt_rights/2023-04-13/equaldex:
  - snapshot://lgbt_rights/2023-04-13/equaldex.csv
  - snapshot://lgbt_rights/2023-04-13/equaldex_current.csv
  data://garden/lgbt_rights/2023-04-13/equaldex:
  - data://meadow/lgbt_rights/2023-04-13/equaldex
  data://grapher/lgbt_rights/2023-04-13/equaldex:
  - data://garden/lgbt_rights/2023-04-13/equaldex

# LGBTI Policy Index (Velasco, 2020)
  data://meadow/lgbt_rights/2023-04-27/lgbti_policy_index:
  - snapshot://lgbt_rights/2023-04-27/lgbti_policy_index.xlsx
  data://garden/lgbt_rights/2023-04-27/lgbti_policy_index:
  - data://meadow/lgbt_rights/2023-04-27/lgbti_policy_index
  - data://garden/demography/2023-03-31/population
  - data://garden/wb/2021-07-01/wb_income
  data://grapher/lgbt_rights/2023-04-27/lgbti_policy_index:
  - data://garden/lgbt_rights/2023-04-27/lgbti_policy_index

  # Ethnic Power Relations Dataset
  data://meadow/eth/2023-03-15/growup:
  - snapshot://eth/2023-03-15/growup.csv
  data://garden/eth/2023-03-15/ethnic_power_relations:
  - data://meadow/eth/2023-03-15/growup
  - data://garden/demography/2023-03-31/population
  - data://garden/wb/2021-07-01/wb_income
  - data://garden/regions/2023-01-01/regions
  data://grapher/eth/2023-03-15/ethnic_power_relations:
  - data://garden/eth/2023-03-15/ethnic_power_relations

# Oil Spills
  data://meadow/itopf/2023-05-18/oil_spills:
  - snapshot://itopf/2023-05-18/oil_spills.pdf
  data://garden/itopf/2023-05-18/oil_spills:
  - data://meadow/itopf/2023-05-18/oil_spills
  data://grapher/itopf/2023-05-18/oil_spills:
  - data://garden/itopf/2023-05-18/oil_spills

# UNWTO tourism
    # Key indicators
  data://meadow/tourism/2023-05-05/unwto:
  - snapshot://tourism/2023-05-04/unwto.xlsx
  data://garden/tourism/2023-05-05/unwto:
  - data://meadow/tourism/2023-05-05/unwto
  - data://garden/owid/latest/key_indicators
  - data://garden/worldbank_wdi/2022-05-26/wdi
  - data://garden/oecd/2023-06-20/ppp_exchange_rates
  data://grapher/tourism/2023-05-11/unwto:
  - data://garden/tourism/2023-05-05/unwto
  # Environment Tables Implementations
  data://meadow/tourism/2023-05-09/unwto_environment:
  - snapshot://tourism/2023-05-09/unwto_environment.xlsx
  data://garden/tourism/2023-05-10/unwto_environment:
  - data://meadow/tourism/2023-05-09/unwto_environment
  data://grapher/tourism/2023-05-23/unwto_environment:
  - data://garden/tourism/2023-05-10/unwto_environment

  # GDP
  data://meadow/tourism/2023-05-09/unwto_gdp:
  - snapshot://tourism/2023-05-09/unwto_gdp.xlsx
  data://garden/tourism/2023-05-10/unwto_gdp:
  - data://meadow/tourism/2023-05-09/unwto_gdp
  data://grapher/tourism/2023-05-23/unwto_gdp:
  - data://garden/tourism/2023-05-10/unwto_gdp

# CO2 emissions from air transport (OECD)
  data://meadow/oecd/2023-05-18/co2_air_transport:
  - snapshot://oecd/2023-05-18/co2_air_transport.csv
  data://garden/oecd/2023-05-19/co2_air_transport:
  - data://garden/tourism/2023-05-05/unwto
  - data://meadow/oecd/2023-05-18/co2_air_transport
  data://grapher/oecd/2023-05-19/co2_air_transport:
  - data://garden/oecd/2023-05-19/co2_air_transport


  # WB income groups
  data://meadow/wb/2023-04-30/income_groups:
    - snapshot://wb/2023-04-30/income_groups.xlsx
  data://garden/wb/2023-04-30/income_groups:
    - data://meadow/wb/2023-04-30/income_groups
  data://grapher/wb/2023-04-30/income_groups:
    - data://garden/wb/2023-04-30/income_groups

# International Monetary Fund, World Economic Outlook
  data://meadow/imf/2023-05-02/world_economic_outlook:
  - snapshot://imf/2023-05-02/world_economic_outlook.xls
  data://garden/imf/2023-05-02/world_economic_outlook:
  - data://meadow/imf/2023-05-02/world_economic_outlook
  data://grapher/imf/2023-05-02/world_economic_outlook:
  - data://garden/imf/2023-05-02/world_economic_outlook

  # Patents & journal articles (World Bank, United Nations)
  data://garden/research_development/2023-05-05/patents_articles:
    - data://garden/worldbank_wdi/2022-05-26/wdi
    - data://garden/demography/2023-03-31/population
  data://grapher/research_development/2023-05-05/patents_articles:
    - data://garden/research_development/2023-05-05/patents_articles

  # World Bank's Women, Business and the Law additional data
  data://meadow/wb/2023-05-12/women_business_law_additional:
  - snapshot://wb/2023-05-12/women_business_law_additional.xlsx
  data://garden/wb/2023-05-12/women_business_law_additional:
  - data://meadow/wb/2023-05-12/women_business_law_additional
  data://grapher/wb/2023-05-12/women_business_law_additional:
  - data://garden/wb/2023-05-12/women_business_law_additional

  # U.S. patent activity since 1790 (USPTO)
  data://meadow/research_development/2023-05-24/us_patents:
  - snapshot://research_development/2023-05-24/us_patents.htm
  data://garden/research_development/2023-05-25/us_patents:
  - data://meadow/research_development/2023-05-24/us_patents
  data://grapher/research_development/2023-05-25/us_patents:
  - data://garden/research_development/2023-05-25/us_patents

  # OECD Income Distribution Database
  data://meadow/oecd/2023-06-06/income_distribution_database:
  - snapshot://oecd/2023-06-06/income_distribution_database.csv
  data://garden/oecd/2023-06-06/income_distribution_database:
  - data://meadow/oecd/2023-06-06/income_distribution_database
  data://grapher/oecd/2023-06-06/income_distribution_database:
  - data://garden/oecd/2023-06-06/income_distribution_database

  # Real commodity prices
  data://grapher/papers/2023-06-07/commodity_prices:
  - data://garden/papers/2023-06-07/commodity_prices
  data://garden/papers/2023-06-07/commodity_prices:
  - snapshot://papers/2023-06-07/commodity_prices.xlsx


# OECD exchange rates
  data://meadow/oecd/2023-06-20/ppp_exchange_rates:
  - snapshot://oecd/2023-06-20/ppp_exchange_rates.csv
  data://garden/oecd/2023-06-20/ppp_exchange_rates:
  - data://meadow/oecd/2023-06-20/ppp_exchange_rates

# Terrorism
  data://meadow/terrorism/2023-07-20/global_terrorism_database:
  - snapshot://terrorism/2023-07-20/global_terrorism_database.csv
  - snapshot://terrorism/2023-07-20/global_terrorism_database_2021.csv
  data://garden/terrorism/2023-07-20/global_terrorism_database:
  - data://meadow/terrorism/2023-07-20/global_terrorism_database
  - data://garden/un/2022-07-11/un_wpp
  - data://garden/regions/2023-01-01/regions
  - data://garden/demography/2023-03-31/population
  data://grapher/terrorism/2023-07-20/global_terrorism_database:
  - data://garden/terrorism/2023-07-20/global_terrorism_database

# Sub-dags to import
include:
  - dag/open_numbers.yml
  - dag/faostat.yml
  - dag/energy.yml
  - dag/walkthrough.yml
  - dag/examples.yml
  - dag/emissions.yml
  - dag/papers.yml
  - dag/demography.yml
  - dag/war.yml
  - dag/fasttrack.yml
  - dag/migrated.yml
  - dag/biodiversity.yml
  - dag/health.yml
  - dag/excess_mortality.yml
  - dag/environment.yml
  - dag/agriculture.yml
  - dag/space.yml
  - dag/artificial_intelligence.yml
  - dag/education.yml
  - dag/covid.yml
  - dag/animal_welfare.yml
<<<<<<< HEAD
  - dag/poverty_inequality.yml
=======
>>>>>>> aac735f5
<|MERGE_RESOLUTION|>--- conflicted
+++ resolved
@@ -573,7 +573,4 @@
   - dag/education.yml
   - dag/covid.yml
   - dag/animal_welfare.yml
-<<<<<<< HEAD
-  - dag/poverty_inequality.yml
-=======
->>>>>>> aac735f5
+  - dag/poverty_inequality.yml